--- conflicted
+++ resolved
@@ -1,3 +1,4 @@
+use alloc::vec::Vec;
 use alloc::vec::Vec;
 use codec::{Decode, Encode};
 use crypto::{
@@ -6,10 +7,7 @@
     CryptoError, CryptoHasher, Random,
 };
 use scale_info::TypeInfo;
-<<<<<<< HEAD
-=======
 use sp_core::H256;
->>>>>>> 7109335f
 
 const KEY_SIZE: usize = 256 / 8;
 const KDF_LABEL: &[u8] = b"aesgcm256-commitkey";
