--- conflicted
+++ resolved
@@ -11,13 +11,10 @@
 pub mod key_derive;
 
 use alloc::vec::Vec;
-<<<<<<< HEAD
-=======
 use byteorder::{ByteOrder, LittleEndian};
 use core::hash::Hasher;
 use digest::Digest;
 use ink_env::hash::{Blake2x256, CryptoHash};
->>>>>>> 7109335f
 
 #[derive(Debug)]
 pub enum CryptoError {
@@ -50,9 +47,6 @@
     }
 }
 
-<<<<<<< HEAD
-pub type CryptoHasher = ink_env::hash::Blake2x256;
-=======
 const HASH_LENGTH: usize = 32;
 pub struct CryptoHasher(());
 
@@ -72,5 +66,4 @@
         LittleEndian::write_u64(&mut r[0..8], r0);
         r.iter().chain(x.iter()).cloned().collect::<Vec<_>>()
     }
-}
->>>>>>> 7109335f
+}